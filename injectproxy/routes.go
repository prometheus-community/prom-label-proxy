// Copyright 2020 The Prometheus Authors
// Licensed under the Apache License, Version 2.0 (the "License");
// you may not use this file except in compliance with the License.
// You may obtain a copy of the License at
//
// http://www.apache.org/licenses/LICENSE-2.0
//
// Unless required by applicable law or agreed to in writing, software
// distributed under the License is distributed on an "AS IS" BASIS,
// WITHOUT WARRANTIES OR CONDITIONS OF ANY KIND, either express or implied.
// See the License for the specific language governing permissions and
// limitations under the License.

package injectproxy

import (
	"context"
	"fmt"
	"io/ioutil"
	"net/http"
	"net/http/httputil"
	"net/url"
	"strings"

	"github.com/prometheus/prometheus/pkg/labels"
	"github.com/prometheus/prometheus/promql/parser"
)

const (
	queryParam    = "query"
	matchersParam = "match[]"
)

type routes struct {
	upstream  *url.URL
	handler   http.Handler
	label     string
	header    string
	mux       *http.ServeMux
	modifiers map[string]func(*http.Response) error
}

<<<<<<< HEAD
func NewRoutes(upstream *url.URL, label string, header string) *routes {
=======
type options struct {
	enableLabelAPIs bool
}

type Option interface {
	apply(*options)
}

type optionFunc func(*options)

func (f optionFunc) apply(o *options) {
	f(o)
}

// WithEnabledLabelsAPI enables proxying to labels API. If false, "501 Not implemented" will be return for those.
func WithEnabledLabelsAPI() Option {
	return optionFunc(func(o *options) {
		o.enableLabelAPIs = true
	})
}

func NewRoutes(upstream *url.URL, label string, opts ...Option) *routes {
	opt := options{}
	for _, o := range opts {
		o.apply(&opt)
	}

>>>>>>> 4c30ca94
	proxy := httputil.NewSingleHostReverseProxy(upstream)

	r := &routes{
		upstream: upstream,
		handler:  proxy,
		label:    label,
		header:   header,
	}
	mux := http.NewServeMux()
	mux.Handle("/federate", enforceMethods(r.matcher, "GET"))
	mux.Handle("/api/v1/query", enforceMethods(r.query, "GET", "POST"))
	mux.Handle("/api/v1/query_range", enforceMethods(r.query, "GET", "POST"))
	mux.Handle("/api/v1/alerts", enforceMethods(r.noop, "GET"))
	mux.Handle("/api/v1/rules", enforceMethods(r.noop, "GET"))
	mux.Handle("/api/v1/series", enforceMethods(r.matcher, "GET"))

	if opt.enableLabelAPIs {
		mux.Handle("/api/v1/labels", enforceMethods(r.matcher, "GET"))
		// Full path is /api/v1/label/<label_name>/values but http mux does not support patterns.
		// This is fine though as we don't care about name for matcher injector.
		mux.Handle("/api/v1/label/", enforceMethods(r.matcher, "GET"))
	}

	mux.Handle("/api/v2/silences", enforceMethods(r.silences, "GET", "POST"))
	mux.Handle("/api/v2/silences/", enforceMethods(r.silences, "GET", "POST"))
	mux.Handle("/api/v2/silence/", enforceMethods(r.deleteSilence, "DELETE"))
	r.mux = mux
	r.modifiers = map[string]func(*http.Response) error{
		"/api/v1/rules":  modifyAPIResponse(r.filterRules),
		"/api/v1/alerts": modifyAPIResponse(r.filterAlerts),
	}
	proxy.ModifyResponse = r.ModifyResponse
	return r
}

func (r *routes) ServeHTTP(w http.ResponseWriter, req *http.Request) {
	lvalue := req.URL.Query().Get(r.label)
	if lvalue == "" && r.header != "" {
		lvalue = req.Header.Get(r.header)
	}
	if lvalue == "" {
		http.Error(w, fmt.Sprintf("Bad request. The %q query parameter must be provided.", r.label), http.StatusBadRequest)
		return
	}
	req = req.WithContext(withLabelValue(req.Context(), lvalue))
	// Remove the proxy label from the query parameters.
	q := req.URL.Query()
	q.Del(r.label)
	req.URL.RawQuery = q.Encode()

	r.mux.ServeHTTP(w, req)
}

func (r *routes) ModifyResponse(resp *http.Response) error {
	m, found := r.modifiers[resp.Request.URL.Path]
	if !found {
		// Return the server's response unmodified.
		return nil
	}
	return m(resp)
}

func enforceMethods(h http.HandlerFunc, methods ...string) http.Handler {
	return http.HandlerFunc(func(w http.ResponseWriter, req *http.Request) {
		for _, m := range methods {
			if m == req.Method {
				h(w, req)
				return
			}
		}
		http.NotFound(w, req)
	})
}

type ctxKey int

const keyLabel ctxKey = iota

func mustLabelValue(ctx context.Context) string {
	label, ok := ctx.Value(keyLabel).(string)
	if !ok {
		panic(fmt.Sprintf("can't find the %q value in the context", keyLabel))
	}
	if label == "" {
		panic(fmt.Sprintf("empty %q value in the context", keyLabel))
	}
	return label
}

func withLabelValue(ctx context.Context, label string) context.Context {
	return context.WithValue(ctx, keyLabel, label)
}

func (r *routes) noop(w http.ResponseWriter, req *http.Request) {
	r.handler.ServeHTTP(w, req)
}

func (r *routes) query(w http.ResponseWriter, req *http.Request) {
	e := NewEnforcer([]*labels.Matcher{{
		Name:  r.label,
		Type:  labels.MatchEqual,
		Value: mustLabelValue(req.Context()),
	}}...)

	// The `query` can come in the URL query string and/or the POST body.
	// For this reason, we need to try to enforcing in both places.
	// Note: a POST request may include some values in the URL query string
	// and others in the body. If both locations include a `query`, then
	// enforce in both places.
	q, found1, err := enforceQueryValues(e, req.URL.Query())
	if err != nil {
		return
	}
	req.URL.RawQuery = q

	var found2 bool
	// Enforce the query in the POST body if needed.
	if req.Method == http.MethodPost {
		if err := req.ParseForm(); err != nil {
			return
		}
		q, found2, err = enforceQueryValues(e, req.PostForm)
		if err != nil {
			return
		}
		// We are replacing request body, close previous one (ParseForm ensures it is read fully and not nil).
		_ = req.Body.Close()
		req.Body = ioutil.NopCloser(strings.NewReader(q))
		req.ContentLength = int64(len(q))
	}

	// If no query was found, return early.
	if !found1 && !found2 {
		return
	}

	r.handler.ServeHTTP(w, req)
}

func enforceQueryValues(e *Enforcer, v url.Values) (values string, noQuery bool, err error) {
	// If no values were given or no query is present,
	// e.g. because the query came in the POST body
	// but the URL query string was passed, then finish early.
	if v.Get(queryParam) == "" {
		return v.Encode(), false, nil
	}
	expr, err := parser.ParseExpr(v.Get(queryParam))
	if err != nil {
		return "", true, err
	}

	if err := e.EnforceNode(expr); err != nil {
		return "", true, err
	}

	v.Set(queryParam, expr.String())
	return v.Encode(), true, nil
}

// matcher ensures all the provided match[] if any has label injected. If none was provided, single matcher is injected.
// This works for non-query Prometheus APIs like: /api/v1/series, /api/v1/label/<name>/values, /api/v1/labels and /federate support multiple matchers.
// See e.g https://prometheus.io/docs/prometheus/latest/querying/api/#querying-metadata
func (r *routes) matcher(w http.ResponseWriter, req *http.Request) {
	matcher := &labels.Matcher{
		Name:  r.label,
		Type:  labels.MatchEqual,
		Value: mustLabelValue(req.Context()),
	}

	q := req.URL.Query()
	matchers := q[matchersParam]
	if len(matchers) == 0 {
		q.Set(matchersParam, matchersToString(matcher))
	} else {
		// Inject label to existing matchers.
		for i, m := range matchers {
			ms, err := parser.ParseMetricSelector(m)
			if err != nil {
				return
			}
			matchers[i] = matchersToString(append(ms, matcher)...)
		}
		q[matchersParam] = matchers
	}

	req.URL.RawQuery = q.Encode()
	r.handler.ServeHTTP(w, req)
}

func matchersToString(ms ...*labels.Matcher) string {
	var el []string
	for _, m := range ms {
		el = append(el, m.String())
	}
	return fmt.Sprintf("{%v}", strings.Join(el, ","))
}<|MERGE_RESOLUTION|>--- conflicted
+++ resolved
@@ -40,9 +40,6 @@
 	modifiers map[string]func(*http.Response) error
 }
 
-<<<<<<< HEAD
-func NewRoutes(upstream *url.URL, label string, header string) *routes {
-=======
 type options struct {
 	enableLabelAPIs bool
 }
@@ -64,13 +61,12 @@
 	})
 }
 
-func NewRoutes(upstream *url.URL, label string, opts ...Option) *routes {
+func NewRoutes(upstream *url.URL, label string, header string, opts ...Option) *routes {
 	opt := options{}
 	for _, o := range opts {
 		o.apply(&opt)
 	}
 
->>>>>>> 4c30ca94
 	proxy := httputil.NewSingleHostReverseProxy(upstream)
 
 	r := &routes{
